import prisma from '../../config/database';
<<<<<<< HEAD
import { addHours } from 'date-fns';
=======
import { 
  parseISO,
  addHours
} from 'date-fns';
import { formatInTimeZone, toZonedTime } from 'date-fns-tz';
import { 
  TIMEZONE, 
  formatDateToWIB, 
  getStartOfDayWIB,
  createDateWithHourWIB
} from '../../utils/variables/timezone.utils';
>>>>>>> c4d34163

// Types
type TimeSlot = { start: Date; end: Date };
type FieldAvailability = {
  fieldId: number;
  fieldName: string;
  branch: string;
  isAvailable: boolean;
  availableTimeSlots?: TimeSlot[];
  currentDate?: Date;
};

/**
 * Memeriksa overlap antara dua time slot
 */
<<<<<<< HEAD
const isOverlapping = (slot1: TimeSlot, slot2: TimeSlot): boolean => {
  return (
    (slot1.start <= slot2.start && slot1.end > slot2.start) || // Kasus 1
    (slot1.start < slot2.end && slot1.end >= slot2.end) ||     // Kasus 2
    (slot1.start >= slot2.start && slot1.end <= slot2.end) ||  // Kasus 3
    (slot1.start <= slot2.start && slot1.end >= slot2.end)     // Kasus 4
  );
};

/**
 * Mencari booking yang valid berdasarkan status payment
 */
const getValidBookings = async (fieldId: number, date: Date, timeSlot?: TimeSlot) => {
  // Create date range for the entire day to avoid timezone issues
  const startOfDay = new Date(date);
  startOfDay.setHours(0, 0, 0, 0);
  
  const endOfDay = new Date(date);
  endOfDay.setHours(23, 59, 59, 999);
  
  console.log("Searching for bookings between:", startOfDay.toISOString(), "and", endOfDay.toISOString());

  const whereClause: any = {
    fieldId,
    // Use date range instead of exact equality
    bookingDate: {
      gte: startOfDay,
      lte: endOfDay
    },
    payment: {
=======
export const isFieldAvailable = async (
  fieldId: number,
  bookingDate: Date,
  startTime: Date,
  endTime: Date
): Promise<boolean> => {
  // Format the date part from bookingDate in WIB timezone
  const dateString = formatInTimeZone(bookingDate, TIMEZONE, 'yyyy-MM-dd');
  const baseDate = parseISO(dateString);

  console.log("🔍 Checking availability for Field ID:", fieldId);
  console.log("📆 Booking Date (WIB):", dateString);
  console.log("⏰ Start Time (WIB):", formatDateToWIB(startTime));
  console.log("⏰ End Time (WIB):", formatDateToWIB(endTime));

  // Find overlapping bookings with valid payment status
  const overlappingBookings = await prisma.booking.findMany({
    where: {
      fieldId,
      bookingDate: baseDate, // Tanggal dalam UTC, sesuai format DB

      // Check for any kind of time overlap
>>>>>>> c4d34163
      OR: [
        { status: { in: ['paid', 'dp_paid'] } },
        { status: 'pending', expiresDate: { gt: new Date() } }
      ]
    }
  };

  // Jika timeSlot tersedia, tambahkan kondisi overlap
  if (timeSlot) {
    whereClause.OR = [
      { startTime: { lte: timeSlot.start }, endTime: { gt: timeSlot.start } },
      { startTime: { lt: timeSlot.end }, endTime: { gte: timeSlot.end } },
      { startTime: { gte: timeSlot.start }, endTime: { lte: timeSlot.end } },
      { startTime: { lte: timeSlot.start }, endTime: { gte: timeSlot.end } }
    ];
  }
  
  // Debug - Show all bookings for this field regardless of date
  const debugQuery = await prisma.booking.findMany({
    where: { fieldId },
    include: { payment: true }
  });
  
  console.log("ALL bookings for field regardless of date:", debugQuery.length);
  
  if (debugQuery.length > 0) {
    console.log("First few bookings:", debugQuery.slice(0, 3).map(b => ({
      id: b.id,
      fieldId: b.fieldId,
      date: b.bookingDate,
      start: b.startTime,
      end: b.endTime
    })));
    
    // Debug - Payment status
    debugQuery.forEach(booking => {
      console.log(`Booking #${booking.id} payment:`, booking.payment ? {
        status: booking.payment.status,
        expires: booking.payment.expiresDate
      } : "No payment record");
    });
    
    // Debug - Date comparison
    console.log("Date comparison:");
    console.log("Query start date:", startOfDay.toISOString());
    console.log("Query end date:", endOfDay.toISOString());
    console.log("Booking date:", debugQuery[0].bookingDate.toISOString());
    
    // Try a direct query with the exact booking date
    const directQuery = await prisma.booking.findMany({
      where: {
        fieldId,
        bookingDate: debugQuery[0].bookingDate
      }
    });
    console.log("Direct query with exact bookingDate:", directQuery.length);
  }

  // Execute the final query with all conditions
  return prisma.booking.findMany({
    where: whereClause,
    include: {
      payment: true,
      field: {
        include: {
          branch: true
        }
<<<<<<< HEAD
      }
    },
    orderBy: {
      startTime: 'asc'
    }
=======
      ],

      // Only consider bookings with valid payment status
      payment: {
        OR: [
          // Paid or DP paid bookings (always valid)
          {
            status: {
              in: ['paid', 'dp_paid']
            }
          },
          // Pending bookings that haven't expired yet
          {
            status: 'pending',
            expiresDate: {
              gt: new Date() // Only consider non-expired pending bookings
            }
          }
        ]
      }
    },
    include: {
      payment: true,
      field: {
        include: {
          branch: true
        }
      }
    }    
>>>>>>> c4d34163
  });
};
/**
 * Menghasilkan time slot per jam untuk satu hari penuh
 */
const generateHourlyTimeSlots = (date: Date): TimeSlot[] => {
  const slots: TimeSlot[] = [];
  
  for (let hour = 0; hour < 24; hour++) {
    const start = new Date(date);
    start.setHours(hour, 0, 0, 0);
    
    const end = new Date(date);
    end.setHours(hour + 1, 0, 0, 0);
    
    slots.push({ start, end });
  }

<<<<<<< HEAD
  return slots;
};

/**
 * Menghitung slot waktu yang tersedia berdasarkan waktu buka, tutup, dan booking yang ada
 */
export const calculateAvailableTimeSlots = (
  openingTime: Date, 
  closingTime: Date, 
  bookedSlots: TimeSlot[]
): TimeSlot[] => {
  if (bookedSlots.length === 0) {
    return [{ start: openingTime, end: closingTime }];
  }
  
  const sortedBookings = [...bookedSlots].sort((a, b) => 
    a.start.getTime() - b.start.getTime()
  );
  
  const availableSlots: TimeSlot[] = [];
  let currentTime = openingTime;
  
  for (const booking of sortedBookings) {
    if (currentTime < booking.start) {
      availableSlots.push({
        start: currentTime,
        end: booking.start
      });
    }
    currentTime = booking.end > currentTime ? booking.end : currentTime;
  }
  
  if (currentTime < closingTime) {
    availableSlots.push({
      start: currentTime,
      end: closingTime
    });
  }
  
  return availableSlots;
};

/**
 * Memeriksa ketersediaan lapangan pada waktu tertentu
 */
export const isFieldAvailable = async (
  fieldId: number,
  bookingDate: Date,
  startTime: Date,
  endTime: Date
): Promise<boolean> => {
  console.log("🔍 Checking availability for Field ID:", fieldId);
  console.log("📆 Booking Date:", bookingDate);
  console.log("⏰ Start Time:", startTime);
  console.log("⏰ End Time:", endTime);

  const timeSlot = { start: startTime, end: endTime };
  const overlappingBookings = await getValidBookings(fieldId, bookingDate, timeSlot);

=======
>>>>>>> c4d34163
  console.log("📋 Overlapping bookings found:", overlappingBookings.length);

  if (overlappingBookings.length > 0) {
    console.log("⚠️ Detail booking yang overlapping:");
    overlappingBookings.forEach(booking => {
<<<<<<< HEAD
      console.log(`  - Booking #${booking.id}, status: ${booking.payment?.status}, expires: ${booking.payment?.expiresDate ? booking.payment.expiresDate : 'No expiry'}`);
      console.log(`    Time: ${booking.startTime} - ${booking.endTime}`);
=======
      const bookingStartWIB = formatDateToWIB(booking.startTime);
      const bookingEndWIB = formatDateToWIB(booking.endTime);
      console.log(`  - Booking #${booking.id}, status: ${booking.payment?.status}, expires: ${booking.payment?.expiresDate ? formatDateToWIB(booking.payment.expiresDate) : 'No expiry (manual booking)'}`);
      console.log(`    Time: ${bookingStartWIB} - ${bookingEndWIB}`);
>>>>>>> c4d34163
    });
  }

  return overlappingBookings.length === 0;
};

/**
<<<<<<< HEAD
 * Mendapatkan ketersediaan semua lapangan untuk hari ini
 */
export const getAllFieldsAvailability = async (): Promise<FieldAvailability[]> => {
  const today = new Date();
  today.setHours(0, 0, 0, 0); // Set ke awal hari
  
  const hourlyTimeSlots = generateHourlyTimeSlots(today);
  const fields = await prisma.field.findMany({
    include: { branch: true }
  });

=======
 * Gets all fields availability for the current day
 * @returns Array of field availability information
 */
export const getAllFieldsAvailability = async (): Promise<FieldAvailability[]> => {
  // Get today's date in WIB timezone, set to start of day
  const today = getStartOfDayWIB(new Date());

  // Generate hourly time slots for the entire day in WIB
  const hourlyTimeSlots = generateHourlyTimeSlots(today);

  // Fetch all fields from database
  const fields = await prisma.field.findMany({
    include: {
      branch: true,
    }
  });

  // Check availability for each field and each hourly slot
>>>>>>> c4d34163
  const availabilityResults: FieldAvailability[] = [];

  for (const field of fields) {
    const fieldAvailability: FieldAvailability = {
<<<<<<< HEAD
      currentDate: new Date(),
=======
      currentDate: toZonedTime(new Date(), TIMEZONE),
>>>>>>> c4d34163
      fieldId: field.id,
      fieldName: field.name,
      branch: field.branch.name,
      isAvailable: false,
      availableTimeSlots: []
    };

<<<<<<< HEAD
    // Dapatkan semua booking valid untuk field ini pada hari ini
    const validBookings = await getValidBookings(field.id, today);
    const bookedSlots = validBookings.map(booking => ({
      start: new Date(booking.startTime),
      end: new Date(booking.endTime)
    }));
    // Inside getAllFieldsAvailability, before checking hourly slots:
    console.log("All valid bookings for field:", field.id);
    console.log(validBookings.map(b => ({
      id: b.id, 
      date: b.bookingDate,
      start: b.startTime,
      end: b.endTime,
      paymentStatus: b.payment?.status,
      expires: b.payment?.expiresDate
    })));

    // Periksa setiap slot per jam
    for (const slot of hourlyTimeSlots) {
      const isOverlap = bookedSlots.some(bookedSlot => 
        isOverlapping(slot, bookedSlot)
      );

      if (!isOverlap) {
=======
    // Check each hourly slot
    for (const slot of hourlyTimeSlots) {
      const isSlotAvailable = await isFieldAvailable(
        field.id,
        today,
        slot.start,
        slot.end
      );

      if (isSlotAvailable) {
>>>>>>> c4d34163
        fieldAvailability.availableTimeSlots?.push(slot);
      }
    }

<<<<<<< HEAD
    fieldAvailability.isAvailable = (fieldAvailability.availableTimeSlots?.length || 0) > 0;
    availabilityResults.push(fieldAvailability);
  }
  
=======
    // Field is available if it has at least one available time slot
    fieldAvailability.isAvailable = (fieldAvailability.availableTimeSlots?.length || 0) > 0;
    
    availabilityResults.push(fieldAvailability);
  }
>>>>>>> c4d34163

  return availabilityResults;
};

/**
<<<<<<< HEAD
 * Mendapatkan slot waktu yang tersedia untuk field tertentu pada tanggal tertentu
 */
export const getAvailableTimeSlots = async (fieldId: number, date: Date): Promise<TimeSlot[]> => {
  // Set tanggal ke awal hari
  const targetDate = new Date(date);
  targetDate.setHours(0, 0, 0, 0);
  
  console.log(`🔍 Mencari slot tersedia untuk lapangan #${fieldId} pada tanggal: ${targetDate.toISOString().split('T')[0]}`);
  
  // Dapatkan semua booking valid untuk field ini pada tanggal tersebut
  const validBookings = await getValidBookings(Number(fieldId), targetDate);
  
  console.log(`📋 Ditemukan ${validBookings.length} booking valid pada tanggal tersebut`);
  
  // Tetapkan jam buka dan tutup (24 jam)
  const openingTime = new Date(targetDate);
  openingTime.setHours(0, 0, 0, 0);
  
  const closingTime = new Date(targetDate);
  closingTime.setHours(24, 0, 0, 0);
  
  // Map booking ke time slots
=======
 * Generates hourly time slots for a given date in WIB timezone
 * @param date The date to generate time slots for
 * @returns Array of hourly time slots
 */
export const generateHourlyTimeSlots = (date: Date): TimeSlot[] => {
  const slots: TimeSlot[] = [];
  
  // Standard 24-hour coverage (00:00 to 24:00) in WIB
  for (let hour = 0; hour < 24; hour++) {
    const start = createDateWithHourWIB(date, hour);
    const end = createDateWithHourWIB(date, hour + 1);
    
    slots.push({ start, end });
  }

  return slots;
};

/**
 * Gets available time slots for a specific field on a specific date
 * @param fieldId Field ID to check
 * @param date The date to check
 * @returns Array of available time slots
 */
export const getAvailableTimeSlots = async (fieldId: number, date: Date): Promise<TimeSlot[]> => {
  // Convert date to WIB timezone for processing
  const zonedDate = toZonedTime(date, TIMEZONE);
  const dateString = formatInTimeZone(zonedDate, TIMEZONE, 'yyyy-MM-dd');
  
  // Konversi string tanggal kembali ke objek Date
  const dbDate = parseISO(dateString);
  
  console.log(`🔍 Mencari slot tersedia untuk lapangan #${fieldId} pada tanggal: ${dateString} (WIB)`);
  
  // Get all bookings for the field on the specified date (standard 24-hour day)
  const existingBookings = await prisma.booking.findMany({
    where: {
      fieldId: Number(fieldId),
      bookingDate: {
        equals: dbDate
      },
      payment: {
        status: {
          in: ['paid', 'dp_paid', 'pending']
        }
      }
    },
    select: {
      startTime: true,
      endTime: true,
      payment: {
        select: {
          status: true,
          expiresDate: true
        }
      }
    },
    orderBy: {
      startTime: 'asc'
    }
  });
  
  // Filter out expired pending bookings
  const validBookings = existingBookings.filter(booking => {
    if (booking.payment?.status === 'pending') {
      return booking.payment.expiresDate && booking.payment.expiresDate > new Date();
    }
    return true;
  });
  
  console.log(`📋 Ditemukan ${validBookings.length} booking valid pada tanggal tersebut`);
  
  // Get field opening hours in WIB (standard 24-hour day)
  const openingTime = createDateWithHourWIB(date, 0);  // 00:00 WIB
  const closingTime = createDateWithHourWIB(date, 24); // 24:00 WIB
  
  // Map bookings to time slots
>>>>>>> c4d34163
  const bookedSlots = validBookings.map(booking => {
    const bookingStart = new Date(booking.startTime);
    const bookingEnd = new Date(booking.endTime);
    
<<<<<<< HEAD
    console.log(`  - Booking: ${bookingStart.toLocaleTimeString()} - ${bookingEnd.toLocaleTimeString()}`);
=======
    console.log(`  - Booking: ${formatDateToWIB(bookingStart)} - ${formatDateToWIB(bookingEnd)}`);
>>>>>>> c4d34163
    
    return {
      start: bookingStart,
      end: bookingEnd
    };
  });
  
  const availableSlots = calculateAvailableTimeSlots(openingTime, closingTime, bookedSlots);
  
  console.log(`✅ Tersedia ${availableSlots.length} slot waktu:`);
  availableSlots.forEach((slot, index) => {
<<<<<<< HEAD
    console.log(`  ${index+1}. ${slot.start.toLocaleTimeString()} - ${slot.end.toLocaleTimeString()}`);
  });
  
  return availableSlots;
=======
    console.log(`  ${index+1}. ${formatDateToWIB(slot.start)} - ${formatDateToWIB(slot.end)}`);
  });
  
  return availableSlots;
};

/**
 * Calculates available time slots based on opening hours and booked slots
 * @param openingTime Business opening time
 * @param closingTime Business closing time
 * @param bookedSlots Array of already booked time slots
 * @returns Array of available time slots
 */
export const calculateAvailableTimeSlots = (
  openingTime: Date, 
  closingTime: Date, 
  bookedSlots: TimeSlot[]
): TimeSlot[] => {
  if (bookedSlots.length === 0) {
    return [{ start: openingTime, end: closingTime }];
  }
  
  const sortedBookings = [...bookedSlots].sort((a, b) => 
    a.start.getTime() - b.start.getTime()
  );
  
  const availableSlots: TimeSlot[] = [];
  let currentTime = openingTime;
  
  for (const booking of sortedBookings) {
    if (currentTime < booking.start) {
      availableSlots.push({
        start: currentTime,
        end: booking.start
      });
    }
    currentTime = booking.end > currentTime ? booking.end : currentTime;
  }
  
  if (currentTime < closingTime) {
    availableSlots.push({
      start: currentTime,
      end: closingTime
    });
  }
  
  return availableSlots;
>>>>>>> c4d34163
};<|MERGE_RESOLUTION|>--- conflicted
+++ resolved
@@ -1,19 +1,5 @@
 import prisma from '../../config/database';
-<<<<<<< HEAD
 import { addHours } from 'date-fns';
-=======
-import { 
-  parseISO,
-  addHours
-} from 'date-fns';
-import { formatInTimeZone, toZonedTime } from 'date-fns-tz';
-import { 
-  TIMEZONE, 
-  formatDateToWIB, 
-  getStartOfDayWIB,
-  createDateWithHourWIB
-} from '../../utils/variables/timezone.utils';
->>>>>>> c4d34163
 
 // Types
 type TimeSlot = { start: Date; end: Date };
@@ -29,7 +15,6 @@
 /**
  * Memeriksa overlap antara dua time slot
  */
-<<<<<<< HEAD
 const isOverlapping = (slot1: TimeSlot, slot2: TimeSlot): boolean => {
   return (
     (slot1.start <= slot2.start && slot1.end > slot2.start) || // Kasus 1
@@ -60,30 +45,6 @@
       lte: endOfDay
     },
     payment: {
-=======
-export const isFieldAvailable = async (
-  fieldId: number,
-  bookingDate: Date,
-  startTime: Date,
-  endTime: Date
-): Promise<boolean> => {
-  // Format the date part from bookingDate in WIB timezone
-  const dateString = formatInTimeZone(bookingDate, TIMEZONE, 'yyyy-MM-dd');
-  const baseDate = parseISO(dateString);
-
-  console.log("🔍 Checking availability for Field ID:", fieldId);
-  console.log("📆 Booking Date (WIB):", dateString);
-  console.log("⏰ Start Time (WIB):", formatDateToWIB(startTime));
-  console.log("⏰ End Time (WIB):", formatDateToWIB(endTime));
-
-  // Find overlapping bookings with valid payment status
-  const overlappingBookings = await prisma.booking.findMany({
-    where: {
-      fieldId,
-      bookingDate: baseDate, // Tanggal dalam UTC, sesuai format DB
-
-      // Check for any kind of time overlap
->>>>>>> c4d34163
       OR: [
         { status: { in: ['paid', 'dp_paid'] } },
         { status: 'pending', expiresDate: { gt: new Date() } }
@@ -151,43 +112,11 @@
         include: {
           branch: true
         }
-<<<<<<< HEAD
       }
     },
     orderBy: {
       startTime: 'asc'
     }
-=======
-      ],
-
-      // Only consider bookings with valid payment status
-      payment: {
-        OR: [
-          // Paid or DP paid bookings (always valid)
-          {
-            status: {
-              in: ['paid', 'dp_paid']
-            }
-          },
-          // Pending bookings that haven't expired yet
-          {
-            status: 'pending',
-            expiresDate: {
-              gt: new Date() // Only consider non-expired pending bookings
-            }
-          }
-        ]
-      }
-    },
-    include: {
-      payment: true,
-      field: {
-        include: {
-          branch: true
-        }
-      }
-    }    
->>>>>>> c4d34163
   });
 };
 /**
@@ -206,7 +135,6 @@
     slots.push({ start, end });
   }
 
-<<<<<<< HEAD
   return slots;
 };
 
@@ -266,22 +194,14 @@
   const timeSlot = { start: startTime, end: endTime };
   const overlappingBookings = await getValidBookings(fieldId, bookingDate, timeSlot);
 
-=======
->>>>>>> c4d34163
   console.log("📋 Overlapping bookings found:", overlappingBookings.length);
+
 
   if (overlappingBookings.length > 0) {
     console.log("⚠️ Detail booking yang overlapping:");
     overlappingBookings.forEach(booking => {
-<<<<<<< HEAD
       console.log(`  - Booking #${booking.id}, status: ${booking.payment?.status}, expires: ${booking.payment?.expiresDate ? booking.payment.expiresDate : 'No expiry'}`);
       console.log(`    Time: ${booking.startTime} - ${booking.endTime}`);
-=======
-      const bookingStartWIB = formatDateToWIB(booking.startTime);
-      const bookingEndWIB = formatDateToWIB(booking.endTime);
-      console.log(`  - Booking #${booking.id}, status: ${booking.payment?.status}, expires: ${booking.payment?.expiresDate ? formatDateToWIB(booking.payment.expiresDate) : 'No expiry (manual booking)'}`);
-      console.log(`    Time: ${bookingStartWIB} - ${bookingEndWIB}`);
->>>>>>> c4d34163
     });
   }
 
@@ -289,7 +209,6 @@
 };
 
 /**
-<<<<<<< HEAD
  * Mendapatkan ketersediaan semua lapangan untuk hari ini
  */
 export const getAllFieldsAvailability = async (): Promise<FieldAvailability[]> => {
@@ -301,35 +220,11 @@
     include: { branch: true }
   });
 
-=======
- * Gets all fields availability for the current day
- * @returns Array of field availability information
- */
-export const getAllFieldsAvailability = async (): Promise<FieldAvailability[]> => {
-  // Get today's date in WIB timezone, set to start of day
-  const today = getStartOfDayWIB(new Date());
-
-  // Generate hourly time slots for the entire day in WIB
-  const hourlyTimeSlots = generateHourlyTimeSlots(today);
-
-  // Fetch all fields from database
-  const fields = await prisma.field.findMany({
-    include: {
-      branch: true,
-    }
-  });
-
-  // Check availability for each field and each hourly slot
->>>>>>> c4d34163
   const availabilityResults: FieldAvailability[] = [];
 
   for (const field of fields) {
     const fieldAvailability: FieldAvailability = {
-<<<<<<< HEAD
       currentDate: new Date(),
-=======
-      currentDate: toZonedTime(new Date(), TIMEZONE),
->>>>>>> c4d34163
       fieldId: field.id,
       fieldName: field.name,
       branch: field.branch.name,
@@ -337,7 +232,6 @@
       availableTimeSlots: []
     };
 
-<<<<<<< HEAD
     // Dapatkan semua booking valid untuk field ini pada hari ini
     const validBookings = await getValidBookings(field.id, today);
     const bookedSlots = validBookings.map(booking => ({
@@ -362,40 +256,19 @@
       );
 
       if (!isOverlap) {
-=======
-    // Check each hourly slot
-    for (const slot of hourlyTimeSlots) {
-      const isSlotAvailable = await isFieldAvailable(
-        field.id,
-        today,
-        slot.start,
-        slot.end
-      );
-
-      if (isSlotAvailable) {
->>>>>>> c4d34163
         fieldAvailability.availableTimeSlots?.push(slot);
       }
     }
 
-<<<<<<< HEAD
     fieldAvailability.isAvailable = (fieldAvailability.availableTimeSlots?.length || 0) > 0;
     availabilityResults.push(fieldAvailability);
   }
   
-=======
-    // Field is available if it has at least one available time slot
-    fieldAvailability.isAvailable = (fieldAvailability.availableTimeSlots?.length || 0) > 0;
-    
-    availabilityResults.push(fieldAvailability);
-  }
->>>>>>> c4d34163
 
   return availabilityResults;
 };
 
 /**
-<<<<<<< HEAD
  * Mendapatkan slot waktu yang tersedia untuk field tertentu pada tanggal tertentu
  */
 export const getAvailableTimeSlots = async (fieldId: number, date: Date): Promise<TimeSlot[]> => {
@@ -418,94 +291,11 @@
   closingTime.setHours(24, 0, 0, 0);
   
   // Map booking ke time slots
-=======
- * Generates hourly time slots for a given date in WIB timezone
- * @param date The date to generate time slots for
- * @returns Array of hourly time slots
- */
-export const generateHourlyTimeSlots = (date: Date): TimeSlot[] => {
-  const slots: TimeSlot[] = [];
-  
-  // Standard 24-hour coverage (00:00 to 24:00) in WIB
-  for (let hour = 0; hour < 24; hour++) {
-    const start = createDateWithHourWIB(date, hour);
-    const end = createDateWithHourWIB(date, hour + 1);
-    
-    slots.push({ start, end });
-  }
-
-  return slots;
-};
-
-/**
- * Gets available time slots for a specific field on a specific date
- * @param fieldId Field ID to check
- * @param date The date to check
- * @returns Array of available time slots
- */
-export const getAvailableTimeSlots = async (fieldId: number, date: Date): Promise<TimeSlot[]> => {
-  // Convert date to WIB timezone for processing
-  const zonedDate = toZonedTime(date, TIMEZONE);
-  const dateString = formatInTimeZone(zonedDate, TIMEZONE, 'yyyy-MM-dd');
-  
-  // Konversi string tanggal kembali ke objek Date
-  const dbDate = parseISO(dateString);
-  
-  console.log(`🔍 Mencari slot tersedia untuk lapangan #${fieldId} pada tanggal: ${dateString} (WIB)`);
-  
-  // Get all bookings for the field on the specified date (standard 24-hour day)
-  const existingBookings = await prisma.booking.findMany({
-    where: {
-      fieldId: Number(fieldId),
-      bookingDate: {
-        equals: dbDate
-      },
-      payment: {
-        status: {
-          in: ['paid', 'dp_paid', 'pending']
-        }
-      }
-    },
-    select: {
-      startTime: true,
-      endTime: true,
-      payment: {
-        select: {
-          status: true,
-          expiresDate: true
-        }
-      }
-    },
-    orderBy: {
-      startTime: 'asc'
-    }
-  });
-  
-  // Filter out expired pending bookings
-  const validBookings = existingBookings.filter(booking => {
-    if (booking.payment?.status === 'pending') {
-      return booking.payment.expiresDate && booking.payment.expiresDate > new Date();
-    }
-    return true;
-  });
-  
-  console.log(`📋 Ditemukan ${validBookings.length} booking valid pada tanggal tersebut`);
-  
-  // Get field opening hours in WIB (standard 24-hour day)
-  const openingTime = createDateWithHourWIB(date, 0);  // 00:00 WIB
-  const closingTime = createDateWithHourWIB(date, 24); // 24:00 WIB
-  
-  // Map bookings to time slots
->>>>>>> c4d34163
   const bookedSlots = validBookings.map(booking => {
     const bookingStart = new Date(booking.startTime);
     const bookingEnd = new Date(booking.endTime);
     
-<<<<<<< HEAD
     console.log(`  - Booking: ${bookingStart.toLocaleTimeString()} - ${bookingEnd.toLocaleTimeString()}`);
-=======
-    console.log(`  - Booking: ${formatDateToWIB(bookingStart)} - ${formatDateToWIB(bookingEnd)}`);
->>>>>>> c4d34163
     
     return {
       start: bookingStart,
@@ -517,58 +307,8 @@
   
   console.log(`✅ Tersedia ${availableSlots.length} slot waktu:`);
   availableSlots.forEach((slot, index) => {
-<<<<<<< HEAD
     console.log(`  ${index+1}. ${slot.start.toLocaleTimeString()} - ${slot.end.toLocaleTimeString()}`);
   });
   
   return availableSlots;
-=======
-    console.log(`  ${index+1}. ${formatDateToWIB(slot.start)} - ${formatDateToWIB(slot.end)}`);
-  });
-  
-  return availableSlots;
-};
-
-/**
- * Calculates available time slots based on opening hours and booked slots
- * @param openingTime Business opening time
- * @param closingTime Business closing time
- * @param bookedSlots Array of already booked time slots
- * @returns Array of available time slots
- */
-export const calculateAvailableTimeSlots = (
-  openingTime: Date, 
-  closingTime: Date, 
-  bookedSlots: TimeSlot[]
-): TimeSlot[] => {
-  if (bookedSlots.length === 0) {
-    return [{ start: openingTime, end: closingTime }];
-  }
-  
-  const sortedBookings = [...bookedSlots].sort((a, b) => 
-    a.start.getTime() - b.start.getTime()
-  );
-  
-  const availableSlots: TimeSlot[] = [];
-  let currentTime = openingTime;
-  
-  for (const booking of sortedBookings) {
-    if (currentTime < booking.start) {
-      availableSlots.push({
-        start: currentTime,
-        end: booking.start
-      });
-    }
-    currentTime = booking.end > currentTime ? booking.end : currentTime;
-  }
-  
-  if (currentTime < closingTime) {
-    availableSlots.push({
-      start: currentTime,
-      end: closingTime
-    });
-  }
-  
-  return availableSlots;
->>>>>>> c4d34163
 };